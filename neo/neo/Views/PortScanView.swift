import SwiftUI
import Network

struct PortScanView: View {
    @State private var host: String = ""
    @State private var startPort: String = "1"
    @State private var endPort: String = "1024"
    @State private var output: String = ""
    @State private var isScanning = false
    @State private var verboseOutput = false
    @State private var limitPortRange = true
    @State private var scanProgress: Double = 0.0
    @State private var scannedPorts: Int = 0
    @State private var totalPorts: Int = 0
    
    // Performance optimization: limit concurrent connections
    private let maxConcurrentConnections = 50
    private let connectionTimeout: TimeInterval = 2.0
    
    var body: some View {
        ZStack {
            VisualEffectView(material: .windowBackground, blendingMode: .behindWindow)
                .ignoresSafeArea()
            VStack(alignment: .leading, spacing: 16) {
                Text("Enter an internet or IP address to scan for open ports.")
                    .foregroundColor(.white)
                TextField("e.g. 10.0.2.1 or www.example.com", text: $host)
                    .textFieldStyle(.plain)
                    .padding(6)
                    .background(Color.gray.opacity(0.2))
                    .cornerRadius(6)
                    .foregroundColor(.white)
                Toggle(isOn: $verboseOutput) {
                    Text("Verbose output")
                        .foregroundColor(.white)
                }
                .toggleStyle(CheckboxToggleStyle())
                Toggle(isOn: $limitPortRange) {
                    HStack(spacing: 4) {
                        Text("Only test ports between")
                            .foregroundColor(.white)
                        TextField("", text: $startPort)
                            .textFieldStyle(.plain)
                            .padding(6)
                            .background(Color.gray.opacity(0.2))
                            .cornerRadius(6)
                            .frame(width: 60)
                            .disabled(!limitPortRange)
                            .foregroundColor(.white)
                        Text("and")
                            .foregroundColor(.white)
                        TextField("", text: $endPort)
                            .textFieldStyle(.plain)
                            .padding(6)
                            .background(Color.gray.opacity(0.2))
                            .cornerRadius(6)
                            .frame(width: 60)
                            .disabled(!limitPortRange)
                            .foregroundColor(.white)
                        Text("(1-65535)")
                            .foregroundColor(.gray)
                    }
                }
                .toggleStyle(CheckboxToggleStyle())
                
                // Progress indicator
                if isScanning {
                    VStack(alignment: .leading, spacing: 4) {
                        HStack {
                            Text("Scanning progress: \(scannedPorts)/\(totalPorts)")
                                .foregroundColor(.white)
                                .font(.caption)
                            Spacer()
                            Text("\(Int(scanProgress * 100))%")
                                .foregroundColor(.white)
                                .font(.caption)
                        }
                        ProgressView(value: scanProgress)
                            .progressViewStyle(LinearProgressViewStyle())
                    }
                }
                
                HStack {
                    Spacer()
                    Button(action: isScanning ? stopScan : scanPorts) {
                        if isScanning {
                            HStack {
                                ProgressView()
                                    .progressViewStyle(CircularProgressViewStyle(tint: .white))
                                    .scaleEffect(0.8)
                                Text("Stop")
                                    .foregroundColor(.white)
                            }
                        } else {
                            Text("Scan")
                                .foregroundColor(.white)
                        }
                    }
                }
                ZStack(alignment: .bottomTrailing) {
                    ScrollView {
                        Text(output)
                            .font(.system(.body, design: .monospaced))
                            .foregroundColor(.white)
                            .frame(maxWidth: .infinity, maxHeight: .infinity, alignment: .topLeading)
                            .padding(8)
                    }
                    .background(Color(.black).opacity(0.7))
                    .cornerRadius(8)
                    .shadow(color: .black.opacity(0.4), radius: 4, x: 0, y: 2)
                    Button(action: {
                        let pasteboard = NSPasteboard.general
                        pasteboard.clearContents()
                        pasteboard.setString(self.output, forType: .string)
                    }) {
                        Image(systemName: "doc.on.doc")
                            .foregroundColor(.white)
                    }
                    .padding(8)
                }
                Spacer()
            }
            .padding()
        }
        .preferredColorScheme(.dark)
    }
    
    @State private var scanTask: Task<Void, Never>?
    
    func stopScan() {
        scanTask?.cancel()
        isScanning = false
        DispatchQueue.main.async {
            self.output += "\n\n--- Scan stopped by user ---\n"
        }
    }
    
    func scanPorts() {
        output = ""
        isScanning = true
        scanProgress = 0.0
        scannedPorts = 0
        
        let start: Int
        let end: Int
        
        if limitPortRange {
            start = Int(startPort) ?? 1
            end = Int(endPort) ?? 1024
        } else {
            start = 1
            end = 65535
        }
        
        guard start > 0, end > 0, start <= end, end <= 65535 else {
            output = "Invalid port range."
            isScanning = false
            return
        }
        
        totalPorts = end - start + 1
        let ports = Array(start...end)
        
        DispatchQueue.main.async {
            self.output = "Starting scan of \(self.host) on ports \(start)-\(end)...\n\n"
        }
        
        scanTask = Task {
            await scanPortsOptimized(ports: ports)
        }
    }
    
    @MainActor
    private func scanPortsOptimized(ports: [Int]) async {
        var openPorts: [Int] = []
        
        // Process ports in chunks to limit concurrent connections
        let chunks = ports.chunked(into: maxConcurrentConnections)
        
        for chunk in chunks {
            guard !Task.isCancelled else { break }
            
            await withTaskGroup(of: (Int, Bool).self) { group in
                for port in chunk {
                    group.addTask {
                        let isOpen = await self.testPort(port: port)
                        return (port, isOpen)
                    }
                }
                
                for await (port, isOpen) in group {
                    scannedPorts += 1
                    scanProgress = Double(scannedPorts) / Double(totalPorts)
                    
                    if isOpen {
                        openPorts.append(port)
                        output += "Port \(port): Open\n"
                    } else if verboseOutput {
                        output += "Port \(port): Closed\n"
                    }
                }
            }
        }
        
        if !Task.isCancelled {
            var results = "\n--- Scan Complete ---\n"
            if openPorts.isEmpty {
                results += "No open ports found.\n"
            } else {
                results += "Found \(openPorts.count) open ports:\n"
                for port in openPorts.sorted() {
                    results += "\(port)\n"
                }
            }
            output += results
        }
        
        isScanning = false
    }
    
    private func testPort(port: Int) async -> Bool {
        return await withCheckedContinuation { continuation in
            let connection = NWConnection(
                host: NWEndpoint.Host(self.host),
                port: NWEndpoint.Port(rawValue: UInt16(port))!,
                using: .tcp
            )
            
            var hasReturned = false
            
            // Set up timeout
            DispatchQueue.global().asyncAfter(deadline: .now() + connectionTimeout) {
                if !hasReturned {
                    hasReturned = true
                    connection.cancel()
                    continuation.resume(returning: false)
                }
            }
            
<<<<<<< HEAD
            connection.stateUpdateHandler = { state in
                guard !hasReturned else { return }
                
                switch state {
                case .ready:
                    hasReturned = true
                    connection.cancel()
                    continuation.resume(returning: true)
                case .failed(_):
                    hasReturned = true
                    connection.cancel()
                    continuation.resume(returning: false)
                default:
                    break
=======
            group.notify(queue: .main) {
                var results = ""
                if openPorts.isEmpty {
                    results = "No open ports found."
                } else {
                    results = "Open ports on \(self.host):\n"
                    for port in openPorts.sorted() {
                        results += "\(port)\n"
                    }
>>>>>>> 21af2f0f
                }
            }
            
            connection.start(queue: .global())
        }
    }
}

// Helper extension for array chunking
extension Array {
    func chunked(into size: Int) -> [[Element]] {
        return stride(from: 0, to: count, by: size).map {
            Array(self[$0..<Swift.min($0 + size, count)])
        }
    }
}

#if DEBUG
struct PortScanView_Previews: PreviewProvider {
    static var previews: some View {
        PortScanView()
    }
}
#endif <|MERGE_RESOLUTION|>--- conflicted
+++ resolved
@@ -9,13 +9,6 @@
     @State private var isScanning = false
     @State private var verboseOutput = false
     @State private var limitPortRange = true
-    @State private var scanProgress: Double = 0.0
-    @State private var scannedPorts: Int = 0
-    @State private var totalPorts: Int = 0
-    
-    // Performance optimization: limit concurrent connections
-    private let maxConcurrentConnections = 50
-    private let connectionTimeout: TimeInterval = 2.0
     
     var body: some View {
         ZStack {
@@ -62,40 +55,18 @@
                     }
                 }
                 .toggleStyle(CheckboxToggleStyle())
-                
-                // Progress indicator
-                if isScanning {
-                    VStack(alignment: .leading, spacing: 4) {
-                        HStack {
-                            Text("Scanning progress: \(scannedPorts)/\(totalPorts)")
-                                .foregroundColor(.white)
-                                .font(.caption)
-                            Spacer()
-                            Text("\(Int(scanProgress * 100))%")
-                                .foregroundColor(.white)
-                                .font(.caption)
-                        }
-                        ProgressView(value: scanProgress)
-                            .progressViewStyle(LinearProgressViewStyle())
-                    }
-                }
-                
                 HStack {
                     Spacer()
-                    Button(action: isScanning ? stopScan : scanPorts) {
+                    Button(action: scanPorts) {
                         if isScanning {
-                            HStack {
-                                ProgressView()
-                                    .progressViewStyle(CircularProgressViewStyle(tint: .white))
-                                    .scaleEffect(0.8)
-                                Text("Stop")
-                                    .foregroundColor(.white)
-                            }
+                            ProgressView()
+                                .progressViewStyle(CircularProgressViewStyle(tint: .white))
                         } else {
                             Text("Scan")
                                 .foregroundColor(.white)
                         }
                     }
+                    .disabled(isScanning)
                 }
                 ZStack(alignment: .bottomTrailing) {
                     ScrollView {
@@ -125,21 +96,9 @@
         .preferredColorScheme(.dark)
     }
     
-    @State private var scanTask: Task<Void, Never>?
-    
-    func stopScan() {
-        scanTask?.cancel()
-        isScanning = false
-        DispatchQueue.main.async {
-            self.output += "\n\n--- Scan stopped by user ---\n"
-        }
-    }
-    
     func scanPorts() {
         output = ""
         isScanning = true
-        scanProgress = 0.0
-        scannedPorts = 0
         
         let start: Int
         let end: Int
@@ -157,102 +116,39 @@
             isScanning = false
             return
         }
-        
-        totalPorts = end - start + 1
-        let ports = Array(start...end)
-        
-        DispatchQueue.main.async {
-            self.output = "Starting scan of \(self.host) on ports \(start)-\(end)...\n\n"
-        }
-        
-        scanTask = Task {
-            await scanPortsOptimized(ports: ports)
-        }
-    }
-    
-    @MainActor
-    private func scanPortsOptimized(ports: [Int]) async {
-        var openPorts: [Int] = []
-        
-        // Process ports in chunks to limit concurrent connections
-        let chunks = ports.chunked(into: maxConcurrentConnections)
-        
-        for chunk in chunks {
-            guard !Task.isCancelled else { break }
-            
-            await withTaskGroup(of: (Int, Bool).self) { group in
-                for port in chunk {
-                    group.addTask {
-                        let isOpen = await self.testPort(port: port)
-                        return (port, isOpen)
+
+        DispatchQueue.global(qos: .userInitiated).async {
+            var openPorts: [Int] = []
+            let group = DispatchGroup()
+            for port in start...end {
+                group.enter()
+                let connection = NWConnection(host: NWEndpoint.Host(self.host), port: NWEndpoint.Port(rawValue: UInt16(port))!, using: .tcp)
+                let startTime = Date()
+                
+                connection.stateUpdateHandler = { state in
+                    switch state {
+                    case .ready:
+                        _ = Date().timeIntervalSince(startTime)
+                        DispatchQueue.main.async {
+                            openPorts.append(port)
+                        }
+                        connection.cancel()
+                        group.leave()
+                    case .failed(_):
+                        if verboseOutput {
+                            DispatchQueue.main.async {
+                                self.output += "Port \(port): Closed\n"
+                            }
+                        }
+                        connection.cancel()
+                        group.leave()
+                    default:
+                        break
                     }
                 }
-                
-                for await (port, isOpen) in group {
-                    scannedPorts += 1
-                    scanProgress = Double(scannedPorts) / Double(totalPorts)
-                    
-                    if isOpen {
-                        openPorts.append(port)
-                        output += "Port \(port): Open\n"
-                    } else if verboseOutput {
-                        output += "Port \(port): Closed\n"
-                    }
-                }
-            }
-        }
-        
-        if !Task.isCancelled {
-            var results = "\n--- Scan Complete ---\n"
-            if openPorts.isEmpty {
-                results += "No open ports found.\n"
-            } else {
-                results += "Found \(openPorts.count) open ports:\n"
-                for port in openPorts.sorted() {
-                    results += "\(port)\n"
-                }
-            }
-            output += results
-        }
-        
-        isScanning = false
-    }
-    
-    private func testPort(port: Int) async -> Bool {
-        return await withCheckedContinuation { continuation in
-            let connection = NWConnection(
-                host: NWEndpoint.Host(self.host),
-                port: NWEndpoint.Port(rawValue: UInt16(port))!,
-                using: .tcp
-            )
-            
-            var hasReturned = false
-            
-            // Set up timeout
-            DispatchQueue.global().asyncAfter(deadline: .now() + connectionTimeout) {
-                if !hasReturned {
-                    hasReturned = true
-                    connection.cancel()
-                    continuation.resume(returning: false)
-                }
+                connection.start(queue: .global())
             }
             
-<<<<<<< HEAD
-            connection.stateUpdateHandler = { state in
-                guard !hasReturned else { return }
-                
-                switch state {
-                case .ready:
-                    hasReturned = true
-                    connection.cancel()
-                    continuation.resume(returning: true)
-                case .failed(_):
-                    hasReturned = true
-                    connection.cancel()
-                    continuation.resume(returning: false)
-                default:
-                    break
-=======
             group.notify(queue: .main) {
                 var results = ""
                 if openPorts.isEmpty {
@@ -262,20 +158,10 @@
                     for port in openPorts.sorted() {
                         results += "\(port)\n"
                     }
->>>>>>> 21af2f0f
                 }
+                self.output = results
+                self.isScanning = false
             }
-            
-            connection.start(queue: .global())
-        }
-    }
-}
-
-// Helper extension for array chunking
-extension Array {
-    func chunked(into size: Int) -> [[Element]] {
-        return stride(from: 0, to: count, by: size).map {
-            Array(self[$0..<Swift.min($0 + size, count)])
         }
     }
 }
